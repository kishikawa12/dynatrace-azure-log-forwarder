--- conflicted
+++ resolved
@@ -61,17 +61,16 @@
                 "description": "Should verify Dynatrace Logs Ingest endpoint SSL certificate? true/false"
             }
         },
-<<<<<<< HEAD
-        "filterConfig": {
-            "type": "string",
-            "metadata": {
-                "description": "Filter config"
-=======
         "resourceTags": {
             "type": "object",
             "defaultValue": {
                 "LogsForwarderDeployment": "[parameters('forwarderName')]"
->>>>>>> 38e62e03
+            }
+        },
+        "filterConfig": {
+            "type": "string",
+            "metadata": {
+                "description": "Filter config"
             }
         }
     },
@@ -102,7 +101,6 @@
             "condition": "[parameters('deployActiveGateContainer')]",
             "name": "[variables('virtualNetworkName')]",
             "location": "[resourceGroup().location]",
-            "tags": "[parameters('resourceTags')]",
             "properties": {
                 "addressSpace": {
                     "addressPrefixes": [
@@ -168,7 +166,6 @@
             "dependsOn": [ "[variables('containerSubnetId')]" ],
             "apiVersion": "2020-05-01",
             "location": "[resourceGroup().location]",
-            "tags": "[parameters('resourceTags')]",
             "properties": {
                 "containerNetworkInterfaceConfigurations": [
                     {
@@ -196,7 +193,6 @@
             "condition": "[parameters('deployActiveGateContainer')]",
             "name": "[parameters('forwarderName')]",
             "location": "[resourceGroup().location]",
-            "tags": "[parameters('resourceTags')]",
             "properties": {
                 "sku": "Standard",
                 "networkProfile": {
@@ -263,7 +259,6 @@
             "apiVersion": "2020-08-01-preview",
             "name": "[variables('storageAccountName')]",
             "location": "[resourceGroup().location]",
-            "tags": "[parameters('resourceTags')]",
             "dependsOn": [
                 "[variables('functionSubnetId')]"
             ],
@@ -306,7 +301,6 @@
                 "name": "Standard_LRS",
                 "tier": "Standard"
             },
-            "tags": "[parameters('resourceTags')]",
             "properties": {
                 "cors": {
                     "corsRules": []
@@ -321,7 +315,6 @@
             "apiVersion": "2018-02-01",
             "name": "[variables('appServicePlan')]",
             "location": "[resourceGroup().location]",
-            "tags": "[parameters('resourceTags')]",
             "sku": {
                 "name": "S1",
                 "tier": "Standard",
@@ -350,7 +343,6 @@
                 "[variables('functionSubnetId')]"
             ],
             "location": "[resourceGroup().location]",
-            "tags": "[parameters('resourceTags')]",
             "kind": "functionapp,linux",
             "properties": {
                 "enabled": true,
