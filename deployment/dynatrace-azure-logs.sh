#!/bin/bash
#     Copyright 2021 Dynatrace LLC
#
#     Licensed under the Apache License, Version 2.0 (the "License");
#     you may not use this file except in compliance with the License.
#     You may obtain a copy of the License at
#
#         http://www.apache.org/licenses/LICENSE-2.0
#
#     Unless required by applicable law or agreed to in writing, software
#     distributed under the License is distributed on an "AS IS" BASIS,
#     WITHOUT WARRANTIES OR CONDITIONS OF ANY KIND, either express or implied.
#     See the License for the specific language governing permissions and
#     limitations under the License.

readonly FUNCTION_ARM=dynatrace-azure-forwarder.json
readonly FUNCTION_ZIP_PACKAGE=dynatrace-azure-log-forwarder.zip
# Please be cautious with editing the following line, as CI is changing latest to specific version on release, see: .travis.yml
readonly FUNCTION_REPOSITORY_RELEASE_URL=https://github.com/dynatrace-oss/dynatrace-azure-log-forwarder/releases/download/latest/
readonly DYNATRACE_TARGET_URL_REGEX="^https:\/\/[-a-zA-Z0-9@:%._+~=]{1,256}[\/]{0,1}$"
readonly ACTIVE_GATE_TARGET_URL_REGEX="^https:\/\/[-a-zA-Z0-9@:%._+~=]{1,256}\/e\/[-a-z0-9]{1,36}[\/]{0,1}$"
readonly DEPLOYMENT_NAME_REGEX="^[-a-z0-9]{3,20}$"
readonly RESOURCE_GROUP_REGEX="^[a-zA-Z0-9.()-]{1,90}$"
readonly EVENT_HUB_CONNECTION_STRING_REGEX="^Endpoint=sb:\/\/.*$"
readonly EVENT_HUB_NAME_REGEX="^[a-zA-Z0-9][a-zA-Z0-9.-]{1,50}$"
readonly FILTER_CONFIG_REGEX="([^;\s].+?)=([^;]*)"

print_help()
{
   printf "
usage: dynatrace-azure-logs.sh --deployment-name DEPLOYMENT_NAME --target-url TARGET_URL --target-api-token TARGET_API_TOKEN --resource-group RESOURCE_GROUP --event-hub-connection-string EVENT_HUB_CONNECTION_STRING --event-hub-name EVENT_HUB_NAME [--target-paas-token TARGET_PAAS_TOKEN] [--filter-config FILTER_CONFIG] [--use-existing-active-gate] [--require-valid-certificate] [--enable-self-monitoring] [--repository-release-url REPOSITORY_RELEASE_URL]

arguments:
    -h, --help              Show this help message and exit
    -i, --interactive       Interactive mode
    --deployment-name DEPLOYMENT_NAME
                            e.g. \"dynatracelogs\", use lowercase only
    --use-existing-active-gate
                            Decide if you want to use existing ActiveGate. By default (if this option is not provided) ActiveGate will be deployed as container in Azure Container Instances.
    --target-url TARGET_URL
                            With ActiveGate deployment option set URL to your Dynatrace SaaS, otherwise set ActiveGate endpoint
    --target-api-token TARGET_API_TOKEN
                            Dynatrace API token. Integration requires API v1 Log import Token permission.
    --target-paas-token TARGET_PAAS_TOKEN
                            Dynatrace PaaS token, only when deploy ActiveGate is chosen
    --resource-group RESOURCE_GROUP
                            Name of the Azure Resource Group in which Function will be deployed
    --event-hub-connection-string EVENT_HUB_CONNECTION_STRING
                            Connection string for Azure EventHub that is configured for receiving logs
    --event-hub-name EVENT_HUB_NAME
                            Name of Azure Event Hub configured for receiving logs
    --require-valid-certificate
                            Enables checking SSL certificate of the target Active Gate. By default (if this option is not provided) certificates aren't validated.
    --enable-self-monitoring
                            Self monitoring allows to diagnose quickly your function by Azure custom metrics. By default (if this option is not provided) custom metrics won't be sent to Azure.
    --filter-config
                            Apply filters to reduce number of logs that are sent to Dynatrace e.g. filter out logs with Informational level.
    --repository-release-url REPOSITORY_RELEASE_URL
                            Change repository url to custom. Do not change without specific reason
    "
}

print_all_parameters()
{
    PARAMETERS="DEPLOYMENT_NAME=$DEPLOYMENT_NAME, USE_EXISTING_ACTIVE_GATE=$USE_EXISTING_ACTIVE_GATE, TARGET_URL=$TARGET_URL, TARGET_API_TOKEN=*****, RESOURCE_GROUP=$RESOURCE_GROUP, EVENT_HUB_CONNECTION_STRING=*****, EVENT_HUB_NAME=$EVENT_HUB_NAME, REQUIRE_VALID_CERTIFICATE=$REQUIRE_VALID_CERTIFICATE, SFM_ENABLED=$SFM_ENABLED, REPOSITORY_RELEASE_URL=$REPOSITORY_RELEASE_URL"
    if [[ "$USE_EXISTING_ACTIVE_GATE" == "false" ]];then PARAMETERS+=", TARGET_PAAS_TOKEN=*****";fi
    if [ ! -z "$FILTER_CONFIG" ];then PARAMETERS+=", FILTER_CONFIG=$FILTER_CONFIG";fi
    echo
    echo "Deployment script will use following parameters:"
    echo $PARAMETERS
}

check_arg()
{
    CLI_ARGUMENT_NAME=$1
    ARGUMENT=$2
    REGEX=$3
    if [ -z "$ARGUMENT" ]
    then
        echo "No $CLI_ARGUMENT_NAME"
        exit 1
    else
        if ! [[ "$ARGUMENT" =~ $REGEX ]]
        then
            echo "Not correct $CLI_ARGUMENT_NAME"
            exit 1
        fi
    fi
}

check_api_token() {
  if RESPONSE=$(curl -k -s -X POST -d "{\"token\":\"$TARGET_API_TOKEN\"}" "$TARGET_URL/api/v2/apiTokens/lookup" -w "<<HTTP_CODE>>%{http_code}" -H "accept: application/json; charset=utf-8" -H "Content-Type: application/json; charset=utf-8" -H "Authorization: Api-Token $TARGET_API_TOKEN"); then
    CODE=$(sed -rn 's/.*<<HTTP_CODE>>(.*)$/\1/p' <<<"$RESPONSE")
    RESPONSE=$(sed -r 's/(.*)<<HTTP_CODE>>.*$/\1/' <<<"$RESPONSE")
    if [ "$CODE" -ge 300 ]; then
      echo -e "\e[93mWARNING: \e[37mFailed to check Dynatrace API token permissions - please verify provided values for parameters: --target-url (${TARGET_URL}) and --target-api-token. $RESPONSE"
      exit 1
    fi
    if ! grep -q '"logs.ingest"' <<<"$RESPONSE"; then
      echo -e "\e[93mWARNING: \e[37mMissing Ingest logs permission (v2) for the API token"
      exit 1
    fi
  else
      echo -e "\e[93mWARNING: \e[37mFailed to connect to Dynatrace/ActiveGate endpoint $TARGET_URL to check API token permissions. It can be ignored if Dynatrace/ActiveGate does not allow public access."
  fi
}

RUN_INTERACTIVE_MODE=false
while (( "$#" )); do
    case "$1" in
            "-h" | "--help")
                print_help
                exit 0
            ;;

            "-i" | "--interactive")
                RUN_INTERACTIVE_MODE=true
                shift
            ;;

            "--deployment-name")
                DEPLOYMENT_NAME=$2
                shift; shift
            ;;

            "--use-existing-active-gate")
                USE_EXISTING_ACTIVE_GATE=true
                shift
            ;;

            "--target-url")
                TARGET_URL=$2
                shift; shift
            ;;

            "--target-api-token")
                TARGET_API_TOKEN=$2
                shift; shift
            ;;

            "--target-paas-token")
                TARGET_PAAS_TOKEN=$2
                shift; shift
            ;;

            "--resource-group")
                RESOURCE_GROUP=$2
                shift; shift
            ;;

            "--event-hub-connection-string")
                EVENT_HUB_CONNECTION_STRING=$2
                shift; shift
            ;;

            "--event-hub-name")
                EVENT_HUB_NAME=$2
                shift; shift
            ;;

            "--filter-config")
                FILTER_CONFIG=$2
                shift; shift
            ;;

            "--require-valid-certificate")
                REQUIRE_VALID_CERTIFICATE=true
                shift
            ;;

            "--enable-self-monitoring")
                SFM_ENABLED=true
                shift
            ;;

            "--repository-release-url")
                REPOSITORY_RELEASE_URL=$2
                shift; shift
            ;;

            *)
            echo "Unknown param $1"
            print_help
            exit 1
    esac
done

if ! $RUN_INTERACTIVE_MODE
then
    check_arg --deployment-name "$DEPLOYMENT_NAME" "$DEPLOYMENT_NAME_REGEX"
    check_arg --resource-group "$RESOURCE_GROUP" "$RESOURCE_GROUP_REGEX"
    check_arg --event-hub-connection-string "$EVENT_HUB_CONNECTION_STRING" "$EVENT_HUB_CONNECTION_STRING_REGEX"
    check_arg --event-hub-name "$EVENT_HUB_NAME" "$EVENT_HUB_NAME_REGEX"
    if [ ! -z "$FILTER_CONFIG" ]; then check_arg --filter-config "$FILTER_CONFIG" "$FILTER_CONFIG_REGEX";fi

    if [ -z "$USE_EXISTING_ACTIVE_GATE" ]; then USE_EXISTING_ACTIVE_GATE=false; fi
    if [ -z "$TARGET_URL" ]
    then
        echo "No --target-url"
        exit 1
     else
        if [[ "$USE_EXISTING_ACTIVE_GATE" == "false" ]] && ! [[ "${TARGET_URL}" =~ $DYNATRACE_TARGET_URL_REGEX ]]
        then
            echo "Not correct --target-url. Example of proper url for deployment with ActiveGate: https://<your_environment_ID>.live.dynatrace.com"
            exit 1
        elif [[ "$USE_EXISTING_ACTIVE_GATE" == "true" ]] && ! [[ "${TARGET_URL}" =~ $ACTIVE_GATE_TARGET_URL_REGEX ]]
        then
            echo "Not correct --target-url. Example of proper url for deployment without ActiveGate: https://<your_activegate_IP_or_hostname>:9999/e/<your_environment_ID>"
            exit 1
        fi
    fi

    if [ -z "$TARGET_API_TOKEN" ]; then echo "No --target-api-token"; exit 1; fi
    if [[ "$USE_EXISTING_ACTIVE_GATE" == "false" ]] && [ -z "$TARGET_PAAS_TOKEN" ]; then echo "No --target-paas-token"; exit 1; fi
    if [ -z "$REQUIRE_VALID_CERTIFICATE" ]; then REQUIRE_VALID_CERTIFICATE=false; fi
    if [ -z "$SFM_ENABLED" ]; then SFM_ENABLED=false; fi
<<<<<<< HEAD
    if [[ "$USE_EXISTING_ACTIVE_GATE" = true ]]; then DEPLOY_ACTIVEGATE=false;else DEPLOY_ACTIVEGATE=true;fi
    if [ -z "$REPOSITORY_RELEASE_URL" ]; then REPOSITORY_RELEASE_URL=${FUNCTION_REPOSITORY_RELEASE_URL}; fi

=======
    if [[ "$USE_EXISTING_ACTIVE_GATE" == true ]]; then DEPLOY_ACTIVEGATE=false;else DEPLOY_ACTIVEGATE=true;fi
>>>>>>> 93cfa50c
    print_all_parameters

else
    echo -e "\033[1;34mDynatrace function for Azure logs ingest"
    echo -e "\033[0;37m"

    if ! command -v az &> /dev/null
    then

        echo -e "\e[93mWARNING: \e[37mAzure CLI is required to install Dynatrace function. It should be already installed in Cloud Shell."
        echo -e "If you are running this script from other hosts go to following link in your browser and install latest version of Azure CLI:"
        echo -e
        echo -e "https://docs.microsoft.com/en-us/cli/azure/install-azure-cli"
        echo -e
        echo
        exit
    fi


    echo "Function will be deployed into active subscription:"
    az account list -o table | grep 'Enabled  True'
    if [[ $? != 0 ]]
    then
        echo "Exiting, please run azure cli login, set active subscription by running \"az account set --subscription <id>\" and rerun installation"
        exit 1
    fi

    echo ""
    while ! [[ "${CONTINUE}" =~ ^(Y|N)$ ]]; do
        read -p "Continue? Y/N: " -i Y -e CONTINUE
    done
    echo ""

    if [[ "${CONTINUE}" == "N" ]]
    then
        echo "Exiting, please set active subscription running \"az account set --subscription <id>\" and rerun installation"
        exit 1
    fi


    echo "Please provide the name for this Dynatrace Logs Forwarder deployment, for example: dynatracelogs"
    while ! [[ "${DEPLOYMENT_NAME}" =~ $DEPLOYMENT_NAME_REGEX ]]; do
        read -p "Enter name (only lowercase letters and numbers, 3 to 20 characters): " DEPLOYMENT_NAME
    done
    echo ""

    echo "Do you want to have Dynatrace ActiveGate added as part of this deployment?"
    echo "ActiveGate will be deployed as container in Azure Container Instances"
    echo "Y - Yes"
    echo "N - No, select this option if you already have Dynatrace ActiveGate installed and configured for logs ingest"
    while ! [[ "${DEPLOY_ACTIVEGATE}" =~ ^(Y|N)$ ]]; do
        read -p "Deploy Dynatrace ActiveGate?: " -i Y -e DEPLOY_ACTIVEGATE
    done
    echo ""

    case ${DEPLOY_ACTIVEGATE} in
    Y)
        DEPLOY_ACTIVEGATE=true
        ;;
    N)
        DEPLOY_ACTIVEGATE=false
        ;;
    *)
        echo "DEPLOY_ACTIVEGATE - unexpected option value"
        exit 1
        ;;
    esac

    if [[ "${DEPLOY_ACTIVEGATE}" == "false" ]]
    then
        echo "Please provide the endpoint used to ingest logs to Dynatrace, for example: https://<your_activegate_IP_or_hostname>:9999/e/<your_environment_ID>"
        while ! [[ "${TARGET_URL}" =~ $ACTIVE_GATE_TARGET_URL_REGEX ]]; do
            read -p "Enter Dynatrace ActiveGate API URI: " TARGET_URL
        done
        echo ""

        echo "Please specify whether SSL certificate of endpoint used to ingest logs to Dynatrace should be verified"
        echo "Y - Yes"
        echo "N - No, select this option for ActiveGates with self-signed SSL certificate"
        while ! [[ "${REQUIRE_VALID_CERTIFICATE}" =~ ^(Y|N)$ ]]; do
            read -p "Verify SSL certificate?: " -i N -e REQUIRE_VALID_CERTIFICATE
        done
        echo ""
    else
        REQUIRE_VALID_CERTIFICATE="N"

        echo "Please provide the dynatrace environment endpoint, for example: https://<your_environment_ID>.live.dynatrace.com"
        while ! [[ "${TARGET_URL}" =~ $DYNATRACE_TARGET_URL_REGEX ]]; do
            read -p "Enter Dynatrace environment URI: " TARGET_URL
        done
        echo ""

        echo "Please log in to Dynatrace, and generate PaaS token (Settings->Integration->Platform as a Service)"
        while ! [[ "${TARGET_PAAS_TOKEN}" != "" ]]; do
            read -p "Enter Dynatrace PaaS token: " TARGET_PAAS_TOKEN
        done
        echo ""
    fi


    case $REQUIRE_VALID_CERTIFICATE in
    Y)
        REQUIRE_VALID_CERTIFICATE=true
        ;;
    N)
        REQUIRE_VALID_CERTIFICATE=false
        ;;
    *)
        echo "REQUIRE_VALID_CERTIFICATE - unexpected option value"
        exit 1
        ;;
    esac

    echo "Please log in to Dynatrace, and generate API token (Settings->Integration->Dynatrace API). The token requires grant of 'API v1 Log import' scope"
    while ! [[ "${TARGET_API_TOKEN}" != "" ]]; do
        read -p "Enter Dynatrace API token: " TARGET_API_TOKEN
    done
    echo ""

    echo "Do you want to have Dynatrace function self monitoring metrics reported?"
    echo "Y - Yes"
    echo "N - No"
    while ! [[ "${SFM_ENABLED}" =~ ^(Y|N)$ ]]; do
        read -p "Enable self-monitoring metrics?: " -i N -e SFM_ENABLED
    done
    echo ""

    case $SFM_ENABLED in
    Y)
        SFM_ENABLED=true
        ;;
    N)
        SFM_ENABLED=false
        ;;
    *)
        echo "SFM_ENABLED - unexpected option value"
        exit 1
        ;;
    esac

    echo "Please provide the name of Azure resource group to deploy Dynatrace function into"
    while ! [[ "${RESOURCE_GROUP}" =~ $RESOURCE_GROUP_REGEX ]]; do
        read -p "Enter Azure Resource Group name: " RESOURCE_GROUP
    done
    echo ""

    echo "Please provide the EventHub connection string to read log events from"
    while ! [[ "${EVENT_HUB_CONNECTION_STRING}" =~ $EVENT_HUB_CONNECTION_STRING_REGEX ]]; do
        read -p "Enter EventHub connection string: " EVENT_HUB_CONNECTION_STRING
    done
    echo ""

    echo "Please provide the Event Hub name"
    while ! [[ "${EVENT_HUB_NAME}" =~ $EVENT_HUB_NAME_REGEX ]]; do
        read -p "Enter EventHub name: " EVENT_HUB_NAME
    done
    echo ""

    echo "Do you want to apply Filter Config?"
    echo "Y - Yes"
    echo "N - No"
    while ! [[ "${APPLY_FILTER_CONFIG}" =~ ^(Y|N)$ ]]; do
        read -p "Apply Filter Config?: " -i N -e APPLY_FILTER_CONFIG
    done
    echo ""

    case ${APPLY_FILTER_CONFIG} in
    Y)
        APPLY_FILTER_CONFIG=true
        ;;
    N)
        APPLY_FILTER_CONFIG=false
        ;;
    *)
        echo "APPLY_FILTER_CONFIG - unexpected option value"
        exit 1
        ;;
    esac

    if [[ "${APPLY_FILTER_CONFIG}" == "true" ]]
    then
      echo "Please provide filter config in key-value pair format for example: FILTER.GLOBAL.MIN_LOG_LEVEL=Warning"
      while ! [[ "${FILTER_CONFIG}" =~ $FILTER_CONFIG_REGEX ]]; do
          read -p "Enter filter config: " FILTER_CONFIG
      done
      echo ""
    fi
fi

TARGET_URL=$(echo "$TARGET_URL" | sed 's:/*$::')

echo
check_api_token
echo "- deploying function infrastructure into Azure..."

az deployment group create \
--resource-group ${RESOURCE_GROUP} \
--template-uri ${REPOSITORY_RELEASE_URL}${FUNCTION_ARM} \
--parameters forwarderName="${DEPLOYMENT_NAME}" \
targetUrl="${TARGET_URL}" \
targetAPIToken="${TARGET_API_TOKEN}" \
eventHubConnectionString="${EVENT_HUB_CONNECTION_STRING}" \
eventHubName="${EVENT_HUB_NAME}" \
requireValidCertificate=${REQUIRE_VALID_CERTIFICATE} \
selfMonitoringEnabled="${SFM_ENABLED}" \
deployActiveGateContainer="${DEPLOY_ACTIVEGATE}" \
targetPaasToken="${TARGET_PAAS_TOKEN}" \
filterConfig="${FILTER_CONFIG}"

if [[ $? != 0 ]]
then
    echo -e "\e[91mFunction deployment failed"
    exit 2
fi

echo
echo "- downloading function code zip [${REPOSITORY_RELEASE_URL}${FUNCTION_ZIP_PACKAGE}]"
wget -q ${REPOSITORY_RELEASE_URL}${FUNCTION_ZIP_PACKAGE} -O ${FUNCTION_ZIP_PACKAGE}

FUNCTIONAPP_NAME="${DEPLOYMENT_NAME}-function"
echo
echo "- deploying function zip code into ${FUNCTIONAPP_NAME}..."

sleep 60 # wait some time to allow functionapp to warmup

az webapp deployment source config-zip  -n ${FUNCTIONAPP_NAME} -g ${RESOURCE_GROUP} --src ${FUNCTION_ZIP_PACKAGE}

if [[ $? != 0 ]]
then
    echo "Function code deployment failed"
    exit 3
fi

echo "- cleaning up"

echo "- removing function package [$FUNCTION_ZIP_PACKAGE]"
rm $FUNCTION_ZIP_PACKAGE

echo "Done"<|MERGE_RESOLUTION|>--- conflicted
+++ resolved
@@ -214,13 +214,8 @@
     if [[ "$USE_EXISTING_ACTIVE_GATE" == "false" ]] && [ -z "$TARGET_PAAS_TOKEN" ]; then echo "No --target-paas-token"; exit 1; fi
     if [ -z "$REQUIRE_VALID_CERTIFICATE" ]; then REQUIRE_VALID_CERTIFICATE=false; fi
     if [ -z "$SFM_ENABLED" ]; then SFM_ENABLED=false; fi
-<<<<<<< HEAD
-    if [[ "$USE_EXISTING_ACTIVE_GATE" = true ]]; then DEPLOY_ACTIVEGATE=false;else DEPLOY_ACTIVEGATE=true;fi
+    if [[ "$USE_EXISTING_ACTIVE_GATE" == true ]]; then DEPLOY_ACTIVEGATE=false;else DEPLOY_ACTIVEGATE=true;fi
     if [ -z "$REPOSITORY_RELEASE_URL" ]; then REPOSITORY_RELEASE_URL=${FUNCTION_REPOSITORY_RELEASE_URL}; fi
-
-=======
-    if [[ "$USE_EXISTING_ACTIVE_GATE" == true ]]; then DEPLOY_ACTIVEGATE=false;else DEPLOY_ACTIVEGATE=true;fi
->>>>>>> 93cfa50c
     print_all_parameters
 
 else
