--- conflicted
+++ resolved
@@ -198,11 +198,7 @@
             exit 1
         elif [[ "$USE_EXISTING_ACTIVE_GATE" == "true" ]] && ! [[ "${TARGET_URL}" =~ $ACTIVE_GATE_TARGET_URL_REGEX ]]
         then
-<<<<<<< HEAD
-            echo "Not correct --target-url. Example of proper url for deployment without ActiveGate: https://environemnt-active-gate-url:9999/e/environment-id"
-=======
             echo "Not correct --target-url. Example of proper url for deployment without ActiveGate: https://<your_activegate_IP_or_hostname>:9999/e/<your_environment_ID>"
->>>>>>> 93cfa50c
             exit 1
         fi
     fi
