{
  "version": "2.0",
  "logging": {
    "applicationInsights": {
      "samplingSettings": {
        "isEnabled": true,
        "excludedTypes": "Request"
      }
    }
  },
  "extensionBundle": {
    "id": "Microsoft.Azure.Functions.ExtensionBundle",
<<<<<<< HEAD
    "version": "[3.3.0, 4.0.0)"
  }
=======
    "version": "[1.*, 3.0.0)"
  },
   "extensions": {
        "eventHubs": {
            "initialOffsetOptions": {
                "type": "fromEnd",
                "enqueuedTimeUtc": ""
            }
        }
    }
>>>>>>> e7861489
}<|MERGE_RESOLUTION|>--- conflicted
+++ resolved
@@ -10,12 +10,8 @@
   },
   "extensionBundle": {
     "id": "Microsoft.Azure.Functions.ExtensionBundle",
-<<<<<<< HEAD
     "version": "[3.3.0, 4.0.0)"
   }
-=======
-    "version": "[1.*, 3.0.0)"
-  },
    "extensions": {
         "eventHubs": {
             "initialOffsetOptions": {
@@ -24,5 +20,4 @@
             }
         }
     }
->>>>>>> e7861489
 }